//! Structs for reading and writing events from contiguous bytes.
use crate::fixed_capacity;
use crate::fixed_capacity::Vec;
use crate::mem;
use crate::pervasives::*;

/// This ID is globally unique.
/// TODO: is it worth trying to fit this into, say 128 bits? 80 bit replica ID,
/// 48 bit logical position.
#[repr(C)]
#[derive(
	bytemuck::Pod,
	bytemuck::Zeroable,
	Clone,
	Copy,
	Debug,
	Eq,
	PartialEq,
	PartialOrd,
	Ord,
)]
pub struct ID {
	/// Replica the event was first recorded at.
	pub origin: Addr,
	/// This can be thought of as a lamport clock, or the sequence number of
	/// the log.
	pub log_pos: LogPos,
}

impl ID {
	pub fn new<LP: Into<LogPos>>(origin: Addr, log_pos: LP) -> Self {
		Self { origin, log_pos: log_pos.into() }
	}
}

/// This is written before every event in the log, and allows reading out
/// payloads which are of variable length.
#[derive(bytemuck::Pod, bytemuck::Zeroable, Clone, Copy, Debug)]
#[repr(C)]
struct Header {
	id: ID,
	byte_len: usize,
}

pub const HEADER_SIZE: usize = core::mem::size_of::<Header>();

/// An immutable record of some event. The core data structure of interlog.
/// The term "event" comes from event sourcing, but this couldd also be thought
/// of as a record or entry.
#[derive(Clone, Debug)]
pub struct Event<'a> {
	pub id: ID,
	/// Pointer because single event payload points to some block of memory
	pub payload: &'a [mem::Word],
}

impl<'a> Event<'a> {
	/// Number of bytes the event will take up, including the header
	pub fn on_disk_size(&self) -> usize {
		let raw_size = HEADER_SIZE + self.payload.len();
		// align to 8
		(raw_size + 7) & !7
	}
}

pub fn read(bytes: &[mem::Word], byte_offset: usize) -> Option<Event<'_>> {
	let header_region = mem::Region::new(byte_offset, HEADER_SIZE);
	let header_bytes = header_region.read(bytes)?;
	let &Header { id, byte_len } = bytemuck::from_bytes(header_bytes);
	let payload_region = header_region.next(byte_len);
	let payload = payload_region.read(bytes)?;
	Some(Event { id, payload })
}

pub fn append(buf: &mut Vec<mem::Word>, event: &Event) -> fixed_capacity::Res {
	let byte_len = event.payload.len();
	let header_region = mem::Region::new(buf.len(), HEADER_SIZE);
	let header = Header { byte_len, id: event.id };
	let payload_region = header_region.next(byte_len);
	let next_offset = buf.len() + event.on_disk_size();
	buf.resize(next_offset)?;
	let header_bytes = bytemuck::bytes_of(&header);

	header_region.write(buf, header_bytes).expect("fixvec to be resized");
	payload_region.write(buf, event.payload).expect("fixvec to be resized");

	Ok(())
}

<<<<<<< HEAD
/*
#[derive(bytemuck::Pod, bytemuck::Zeroable)]
#[repr(C)]
pub struct Batch<const N_INDICES: usize, const N_BYTES: usize> {
	indices: [DiskOffset; N_INDICES],
	bytes: [u8; N_BYTES],
}
*/

/// Event Iterator
=======
// Event Iterator
// Didn't just call it "Iterator" because then it would conflict
>>>>>>> 5238c480
pub struct View<'a> {
	words: &'a [mem::Word],
	index: usize,
}

impl<'a> View<'a> {
	pub fn new(words: &'a [mem::Word]) -> Self {
		Self { words, index: 0 }
	}
}

impl<'a> Iterator for View<'a> {
	type Item = Event<'a>;

	fn next(&mut self) -> Option<Self::Item> {
		let result = read(self.words, self.index)?;
		self.index += result.on_disk_size();
		Some(result)
	}
}

struct Buf(Vec<mem::Word>);

impl Buf {
	fn push(&mut self, event: &Event) -> fixed_capacity::Res {
		append(&mut self.0, event)
	}
}

struct Batch(alloc::boxed::Box<[mem::Word]>);

impl<'a> IntoIterator for &'a Batch {
	type Item = Event<'a>;
	type IntoIter = View<'a>;

	fn into_iter(self) -> Self::IntoIter {
		View::new(&self.0)
	}
}

#[cfg(test)]
mod tests {
	use super::*;
	use pretty_assertions::assert_eq;
	use proptest::prelude::*;

	proptest! {
		#[test]
		fn rw_single_event(
			e in prop::collection::vec(any::<mem::Word>(), 0..=8)
		) {
			// Setup
			let mut rng = rand::thread_rng();
			let mut buf = Vec::new(256);
			let origin = Addr::new(rng.gen());
			let id = ID::new(origin, LogPos(0));
			let event = Event {id, payload: &e};

			// Pre conditions
			assert_eq!(buf.len(), 0, "buf should start empty");
			assert!(read(&buf, 0).is_none(), "should contain no event");

			// Modifying
			append(&mut buf, &event).expect("buf should have enough");

			// Post conditions
			let actual = read(&buf, 0).expect("one event to be at 0");
			assert_eq!(actual.payload, &e);
		}
	}
}<|MERGE_RESOLUTION|>--- conflicted
+++ resolved
@@ -87,21 +87,8 @@
 	Ok(())
 }
 
-<<<<<<< HEAD
-/*
-#[derive(bytemuck::Pod, bytemuck::Zeroable)]
-#[repr(C)]
-pub struct Batch<const N_INDICES: usize, const N_BYTES: usize> {
-	indices: [DiskOffset; N_INDICES],
-	bytes: [u8; N_BYTES],
-}
-*/
-
-/// Event Iterator
-=======
 // Event Iterator
 // Didn't just call it "Iterator" because then it would conflict
->>>>>>> 5238c480
 pub struct View<'a> {
 	words: &'a [mem::Word],
 	index: usize,
