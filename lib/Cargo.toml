[package]
name = "interlog_lib"
version = "0.1.0"
edition = "2021"

[dependencies]
rand = { version = "0.8.5", features = ["small_rng"]}
<<<<<<< HEAD
=======
rustix = { version = "1.0.7", features = ["fs", "mm", "io_uring", "net"] }
>>>>>>> c8816ad9
ports = { path = "../ports" }
foldhash = "0.1.3"
hashbrown = { workspace = true }
portable-atomic = "1.11.0"
rustix-uring = "0.6.0"
rustix = "1.0.7" # manually set to be the same as used by rustix

[dev-dependencies]
arbitrary = {workspace = true}
arbtest = {workspace = true}
pretty_assertions = {workspace = true}
tempfile = "3.9.0"
test_utils = {path = "../test_utils"}<|MERGE_RESOLUTION|>--- conflicted
+++ resolved
@@ -5,16 +5,11 @@
 
 [dependencies]
 rand = { version = "0.8.5", features = ["small_rng"]}
-<<<<<<< HEAD
-=======
 rustix = { version = "1.0.7", features = ["fs", "mm", "io_uring", "net"] }
->>>>>>> c8816ad9
 ports = { path = "../ports" }
 foldhash = "0.1.3"
 hashbrown = { workspace = true }
 portable-atomic = "1.11.0"
-rustix-uring = "0.6.0"
-rustix = "1.0.7" # manually set to be the same as used by rustix
 
 [dev-dependencies]
 arbitrary = {workspace = true}
