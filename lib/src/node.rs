extern crate alloc;
use core::mem;

use portable_atomic::AtomicBool;

//use crate::deterministic_hash_map::{Entry, Ext, HashMap};
use crate::slotmap::SlotMap;

mod async_io {
    use core::{convert, fmt};
    pub struct Res<FD> {
        pub rc: FD,
        pub usr_data: u64,
    }

    pub trait ReqFactory {
        type FD: Copy
            + Default
            + Eq
            // So I can unwrap
            + convert::TryInto<usize, Error: core::fmt::Debug>;
        type Req: Copy + Default;
        fn accept_multishot(usr_data: u64, fd: Self::FD) -> Self::Req;
        fn recv(usr_data: u64, fd: Self::FD, buf: &mut [u8]) -> Self::Req;
        fn send(usr_data: u64, fd: Self::FD, buf: &[u8]) -> Self::Req;
    }

    pub trait AsyncIO<RF: ReqFactory> {
        /// Non blocking
        fn submit(&self, reqs: &[RF::Req]) -> usize;

        /// Blocking
        fn wait_for_res(&self) -> Res<RF::FD>;
    }
}

mod linux {
    use super::async_io;
    use core::{ffi, ptr};
    use rustix::fd::AsFd;
    use rustix::io_uring::{
        addr_or_splice_off_in_union, io_uring_params, io_uring_setup,
        io_uring_sqe, io_uring_user_data, ioprio_union, len_union,
        IoringAcceptFlags, IoringFeatureFlags, IoringOp, IoringSqeFlags,
    };
    use rustix::mm;
    use rustix::net::{bind, listen, socket, sockopt, Ipv4Addr, SocketAddrV4};
    use rustix::{fd, io, net};
    use std::panic;

    struct AsyncIO {
        socket_fd: fd::OwnedFd,
    }

    impl AsyncIO {
        fn new() -> io::Result<Self> {
            let socket_fd = socket(
                net::AddressFamily::INET,
                net::SocketType::STREAM,
                Some(net::ipproto::TCP),
            )?;

            sockopt::set_socket_reuseaddr(socket_fd.as_fd(), true)?;

            let port = 12345;
            let addr = SocketAddrV4::new(Ipv4Addr::new(127, 0, 0, 1), port);
            bind(socket_fd.as_fd(), &addr)?;
            listen(socket_fd.as_fd(), 128)?;
            Ok(Self { socket_fd })
        }
    }

    struct Ring {
        fd: fd::OwnedFd,
        cqes: CQEvents,
        sqes: SQEvents,
    }

    impl Ring {
        fn with_params(
            entries: u32,
            p: &mut io_uring_params,
        ) -> Result<Self, RingErr> {
            use io::Errno;
            use RingErr::*;

            if entries == 0 {
                return Err(EntriesZero);
            }
            if !entries.is_power_of_two() {
                return Err(EntriesNotPowerOfTwo);
            }

            let res = unsafe { io_uring_setup(entries, p) };

            let fd = res.map_err(|errno| match errno {
                Errno::FAULT => ParamsOutsideAccessibleAddressSpace,
                // The resv array contains non-zero data, p.flags contains an
                // unsupported flag, entries out of bounds, IORING_SETUP_SQ_AFF
                // was specified without IORING_SETUP_SQPOLL, or
                // IORING_SETUP_CQSIZE was specified but
                // linux.io_uring_params.cq_entries was invalid:
                Errno::INVAL => ArgumentsInvalid,
                Errno::MFILE => ProcessFdQuotaExceeded,
                Errno::NFILE => SystemFdQuotaExceeded,
                Errno::NOMEM => SystemResources,
                // IORING_SETUP_SQPOLL was specified but effective user ID lacks
                // sufficient privileges, or a container seccomp policy
                // prohibits io_uring syscalls:
                Errno::PERM => PermissionDenied,
                Errno::NOSYS => SystemOutdated,
                _ => Unexpected(errno),
            })?;

            // Kernel versions 5.4 and up use only one mmap() for the submission
            // and completion queues. This is not an optional feature for us...
            // if the kernel does it, we have to do it.
            // The thinking on this by the kernel developers was that both the
            // submission and the completion queue rings have sizes just over a
            // power of two, but the submission queue ring is significantly
            // smaller with u32 slots. By bundling both in a single mmap, the
            // kernel gets the submission queue ring for free.
            // See https://patchwork.kernel.org/patch/11115257 for the kernel
            // patch.
            // We do not support the double mmap() done before 5.4, because we
            // want to keep the init/deinit mmap paths simple and because
            // io_uring has had many bug fixes even since 5.4.
            if !p.features.contains(IoringFeatureFlags::SINGLE_MMAP) {
                return Err(SystemOutdated);
            }

            // Check that the kernel has actually set params and that
            // "impossible is nothing".
            assert_ne!(p.sq_entries, 0);
            assert_ne!(p.cq_entries, 0);
            assert!(p.cq_entries >= p.sq_entries);

            panic!("todo")
        }
    }

    enum RingErr {
        EntriesZero,
        EntriesNotPowerOfTwo,
        ParamsOutsideAccessibleAddressSpace,
        ArgumentsInvalid,
        ProcessFdQuotaExceeded,
        SystemFdQuotaExceeded,
        SystemResources,
        PermissionDenied,
        SystemOutdated,
        Unexpected(io::Errno),
    }

    struct CQEvents {}

    struct SQEvents {}

    struct Mmap {
        addr: ptr::NonNull<ffi::c_void>,
        len: usize,
    }

    impl Mmap {
        pub fn new<FD>(len: usize, fd: FD, offset: u64) -> io::Result<Mmap>
        where
            FD: fd::AsFd,
        {
            let addr = unsafe {
                rustix::mm::mmap(
                    ptr::null_mut(),
                    len,
                    mm::ProtFlags::READ | mm::ProtFlags::WRITE,
                    mm::MapFlags::SHARED | mm::MapFlags::POPULATE,
                    fd,
                    offset,
                )?
            };

            let addr = ptr::NonNull::new(addr).unwrap();
            Ok(Self { addr, len })
        }
    }

    impl Drop for Mmap {
        fn drop(&mut self) {
            unsafe {
                mm::munmap(self.addr.as_ptr(), self.len).unwrap();
            }
        }
    }

    struct ReqFactory;

    impl async_io::ReqFactory for ReqFactory {
        // Not reasoning about FD lifetimes at this level
        type FD = fd::RawFd;
        type Req = io_uring_sqe;

        fn accept_multishot(usr_data: u64, fd: fd::RawFd) -> Self::Req {
            Self::Req {
                opcode: IoringOp::Accept,
                flags: IoringSqeFlags::empty(),
                ioprio: ioprio_union {
                    accept_flags: IoringAcceptFlags::MULTISHOT,
                },
                fd,
                user_data: io_uring_user_data { u64_: usr_data },
                ..Default::default()
            }
        }

        fn recv(usr_data: u64, fd: Self::FD, buf: &mut [u8]) -> Self::Req {
            Self::Req {
                opcode: IoringOp::Recv,
                flags: IoringSqeFlags::empty(),
                fd,
                user_data: io_uring_user_data { u64_: usr_data },
                addr_or_splice_off_in: addr_or_splice_off_in_union {
                    addr: (buf.as_mut_ptr() as *mut ffi::c_void).into(),
                },
                len: len_union { len: buf.len() as u32 },
                ..Default::default()
            }
        }

        fn send(usr_data: u64, fd: Self::FD, buf: &[u8]) -> Self::Req {
            Self::Req {
                opcode: IoringOp::Send,
                flags: IoringSqeFlags::empty(),
                fd,
                user_data: io_uring_user_data { u64_: usr_data },
                addr_or_splice_off_in: addr_or_splice_off_in_union {
                    addr: (buf.as_ptr() as *mut ffi::c_void).into(),
                },
                len: len_union { len: buf.len() as u32 },
                ..Default::default()
            }
        }
    }
}

mod in_mem {
    use super::async_io;
    use crate::no_alloc_vec;
    use crate::slotmap;
    use crate::slotmap::SlotMap;
    use core::{ffi, marker, mem};

    struct InMem<'a, RF: async_io::ReqFactory> {
        clients: SlotMap<'a, RF::FD, MAX_CLIENTS>,
        recv_buf: &'a mut [u8],
        aio_req_buf: no_alloc_vec::Stack<RF::Req, 2>,
        _rf: marker::PhantomData<RF>,
    }

    fn initial_aio_req() -> u64 {
        UsrData::Accept.as_u64()
    }

    impl<'a, RF: async_io::ReqFactory> InMem<'a, RF> {
        fn new(
            recv_buf: &'a mut [u8],
            client_fds_buf: &'a mut [RF::FD; MAX_CLIENTS],
        ) -> Self {
            let client_fds = SlotMap::new(client_fds_buf);
            let aio_req_buf = no_alloc_vec::create_on_stack();
            let _rf = marker::PhantomData;
            Self { clients: client_fds, recv_buf, aio_req_buf, _rf }
        }

        fn prepare_client(&mut self, client_id: u8) -> RF::Req {
            let fd = self.clients.get(client_id).unwrap();
            let usr_data = UsrData::Recv { client_id }.as_u64();
            RF::recv(usr_data, fd, self.recv_buf)
        }

        fn handle_aio_res<'b>(
            &'b mut self,
            res: async_io::Res<RF::FD>,
        ) -> Result<&'b [RF::Req], Err> {
            self.aio_req_buf.clear();

            let usr_data = UsrData::from_u64(res.usr_data);
            match usr_data {
                UsrData::Accept => {
                    let fd_client = res.rc;
                    let client_id =
                        self.clients.add(fd_client).map_err(Err::Client)?;

                    let req = RF::send(
                        UsrData::Send { client_id }.as_u64(),
                        fd_client,
                        b"connection acknowledged\n",
                    );

                    self.aio_req_buf.push(req).map_err(Err::AIOReq)?;
                }
                UsrData::Send { client_id } => {
                    let req = self.prepare_client(client_id);
                    self.aio_req_buf.push(req).map_err(Err::AIOReq)?;
                }
                UsrData::Recv { client_id } => {
                    let buf_len: usize = res.rc.try_into().unwrap();
                    #[cfg(debug_assertions)]
                    dbg!(&self.recv_buf[0..buf_len]);

                    let req = self.prepare_client(client_id);
                    self.aio_req_buf.push(req).map_err(Err::AIOReq)?;
                }
            }

            Ok(self.aio_req_buf.as_slice())
        }
    }

<<<<<<< HEAD
mod core {}
=======
    pub enum Err {
        Client(slotmap::Err),
        AIOReq(no_alloc_vec::Err),
    }

    const MAX_CLIENTS: usize = 2;

    #[repr(align(8))]
    #[cfg_attr(
        test,
        derive(
            arbtest::arbitrary::Arbitrary,
            Clone,
            Copy,
            Debug,
            PartialEq,
            Eq
        )
    )]
    enum UsrData {
        Accept,
        Recv { client_id: u8 },
        Send { client_id: u8 },
    }

    impl UsrData {
        fn as_u64(self) -> u64 {
            unsafe { mem::transmute(self) }
        }

        fn from_u64(u: u64) -> Self {
            unsafe { mem::transmute(u) }
        }
    }

    // Kqueue's udata and io_uring's user_data are void* and _u64 respectively
    const _: () = assert!(8 == mem::size_of::<*mut ffi::c_void>());
    const _: () = assert!(8 == mem::size_of::<UsrData>());

    #[cfg(test)]
    mod tests {
        use super::*;
        use arbtest::arbtest;
        use pretty_assertions::assert_eq;

        // There we go now my transmuting is safe
        #[test]
        fn usr_data_casting() {
            arbtest(|u| {
                let expected: UsrData = u.arbitrary()?;
                let actual = UsrData::from_u64(expected.as_u64());
                assert_eq!(actual, expected);

                Ok(())
            });
        }
    }
}
>>>>>>> c8816ad9

/*
/* DATA **********************************************************************/

pub struct Node<AFS: fs::AsyncIO> {
    id: ID,
    afs: AFS,
    core: Core<AFS::P, AFS::FD>,
    running: AtomicBool,
}

#[derive(Clone, Copy)]
struct ID(u8);

/// This structs job is to receive "completed" async fs events, and:
/// 1 - update reflect changs to the node in memory and
/// 2 - return a meaningful response for user code
/// It's completey decoupled from any async runtime
struct Core<P: fs::Path, FD> {
    /// Used for making various hashmaps deterministic
    seed: u64,
    /// Topics that are waiting to be created
    /// This is to prevent two requests trying to reserve the same name
    // TODO: this seems like it'd barely ever happen.
    // Wouldn't the FS fail because the name was the same?
    reqd_topic_names: SlotMap<P>,
    topics: HashMap<P, Topic<FD>>,
}

struct Topic<FD> {
    local: AppendOnlyFile<FD>,
    replicas: HashMap<ID, AppendOnlyFile<FD>>,
}

pub struct TopicID(u8);

struct AppendOnlyFile<FD> {
    fd: FD,
}

/// Top Level Response, for the user of the library
pub enum UsrRes<P: fs::Path> {
    TopicCreated { name: P },
}

/* IMPL **********************************************************************/

impl<AFS: fs::AsyncIO> Node<AFS> {
    fn new(seed: u64, id: ID, root_dir: AFS::P) -> Self {
        let afs = AFS::new(root_dir);
        let core = Core::new(seed);
        let running = AtomicBool::new(true);
        Self { id, afs, core, running }
    }

    pub fn topic_create(&mut self, name: AFS::P) -> Result<(), slotmap::Err> {
        let topic_id = self.core.create_topic(name)?;
        let udata = fs::create_udata(topic_id, self.id);
        self.afs.create(name, udata);
        Ok(())
    }

    pub fn local_events_append(&mut self) {
        panic!("TODO")
    }

    pub fn start_event_loop(&mut self, handler: impl Fn(UsrRes<AFS::P>)) {
        while self.running.load(core::sync::atomic::Ordering::SeqCst) {
            let fs_res = self.afs.wait_for_res();
            let usr_res = self.core.fs_res_to_usr_res(fs_res);
            handler(usr_res)
        }
    }

    pub fn quit_event_loop(&mut self) {
        self.running.swap(false, core::sync::atomic::Ordering::SeqCst);
    }
}

impl<P: fs::Path, FD> Core<P, FD> {
    fn new(seed: u64) -> Self {
        let reqd_topic_names = SlotMap::new();
        let topic_aofs = HashMap::new(seed);
        Self { seed, reqd_topic_names, topics: topic_aofs }
    }

    fn create_topic(&mut self, name: P) -> Result<TopicID, slotmap::Err> {
        let slot = self.reqd_topic_names.add(name)?;
        Ok(TopicID(slot))
    }

    /// This turns internal DB and async io stuff into something relevant
    /// to the end user.
    /// It is one function, rather than one for each case, because I
    /// envison the result of this having a single callback associated with
    /// it in user code.
    /// TODO: review these assumptions
    fn fs_res_to_usr_res(&mut self, fs_res: fs::Res<FD>) -> UsrRes<P> {
        match fs_res {
            fs::Res::Create { fd, udata } => {
                let name = self.reqd_topic_names.remove(udata.topic_id.0);
                match self.topics.entry(name) {
                    Entry::Vacant(entry) => {
                        let aofs = Topic::new(fd, self.seed);
                        entry.insert(aofs);
                    }
                    Entry::Occupied(_) => {
                        panic!("failed to reserve topic name")
                    }
                }
                UsrRes::TopicCreated { name }
            }
        }
    }
}

impl<FD> Topic<FD> {
    fn new(local_fd: FD, seed: u64) -> Self {
        Self {
            local: AppendOnlyFile::new(local_fd),
            replicas: HashMap::new(seed),
        }
    }
}

impl<FD> AppendOnlyFile<FD> {
    fn new(fd: FD) -> Self {
        Self { fd }
    }
}

// Messages sent to an async file system with a req/res interface
mod fs {
    use super::{mem, TopicID, ID};
    use core::hash::Hash;

    const _: () = assert!(8 == mem::size_of::<CreateCtx>());

    pub enum Res<FD> {
        Create { fd: FD, udata: CreateCtx },
        //Read,
        //Append,
        //Delete,
    }

    #[repr(C)]
    pub struct CreateCtx {
        pub topic_id: TopicID,
        node_id: ID,
        _padding: u32,
    }

    pub fn create_udata(topic_id: TopicID, node_id: ID) -> u64 {
        unsafe { mem::transmute(CreateCtx { topic_id, node_id, _padding: 0 }) }
    }

    impl CreateCtx {
        pub fn from_u64(udata: u64) -> Self {
            unsafe { mem::transmute(udata) }
        }
    }

    pub trait Path: rustix::path::Arg + Copy + Default + Eq + Hash {}

    // Non-deterministic part.
    // Wraps io_uring, kqueue, testing etc
    pub trait AsyncIO {
        type P: Path;
        type FD;

        fn new(root_dir: Self::P) -> Self;

        fn create(&mut self, path: Self::P, udata: u64);
        fn read(&mut self, fd: Self::FD, udata: u64);
        fn append(&mut self, fd: Self::FD, udata: u64);
        fn delete(&mut self, fd: Self::FD, udata: u64);

        fn wait_for_res(&self) -> Res<Self::FD>;
    }
}
<<<<<<< HEAD

mod topic {
    use super::{fs, mem};
    use alloc::boxed::Box;

    pub struct ID(u8);
    const MAX: u8 = 64;

    #[derive(Debug)]
    pub enum CreateErr {
        DuplicateName,
        ReservationLimitExceeded,
    }

    /// Topics that are waiting to be created
    /// This is to prevent two requests trying to reserve the same name
    // TODO: this seems like it'd barely ever happen.
    // Wouldn't the FS fail because the name was the same?
    pub struct RequestedNames<Path> {
        /// Using an array so we can give each name a small "address"
        /// Ensure size is less than 256 bytes so we can use a u8 as the index
        names: Box<[Path; MAX as usize]>,
        /// Bitmask where 1 = occupied, 0 = available
        /// Allows us to remove names from the middle of the names array w/o
        /// re-ordering. If this array is empty, we've exceeded the capacity of
        /// names
        used_slots: u64,
    }

    impl<P: fs::Path> RequestedNames<P> {
        pub fn new() -> Self {
            Self { names: Box::new([P::default(); 64]), used_slots: 0 }
        }

        pub fn add(&mut self, name: P) -> Result<ID, CreateErr> {
            if self.names.contains(&name) {
                return Err(CreateErr::DuplicateName);
            }

            // Find first free slot
            let idx = (!self.used_slots).trailing_zeros() as u8;
            if idx >= MAX {
                return Err(CreateErr::ReservationLimitExceeded);
            }

            // Mark slot as used
            self.used_slots |= 1u64 << idx;
            self.names[idx as usize] = name;

            Ok(ID(idx))
        }

        pub fn remove(&mut self, topic_id: ID) -> P {
            assert!(topic_id.0 < MAX, "Index out of bounds");
            self.used_slots &= !(1u64 << topic_id.0);
            let name = &mut self.names[topic_id.0 as usize];
            mem::take(name)
        }
    }
}
=======
>>>>>>> c8816ad9
*/<|MERGE_RESOLUTION|>--- conflicted
+++ resolved
@@ -314,9 +314,6 @@
         }
     }
 
-<<<<<<< HEAD
-mod core {}
-=======
     pub enum Err {
         Client(slotmap::Err),
         AIOReq(no_alloc_vec::Err),
@@ -375,7 +372,6 @@
         }
     }
 }
->>>>>>> c8816ad9
 
 /*
 /* DATA **********************************************************************/
@@ -556,67 +552,4 @@
         fn wait_for_res(&self) -> Res<Self::FD>;
     }
 }
-<<<<<<< HEAD
-
-mod topic {
-    use super::{fs, mem};
-    use alloc::boxed::Box;
-
-    pub struct ID(u8);
-    const MAX: u8 = 64;
-
-    #[derive(Debug)]
-    pub enum CreateErr {
-        DuplicateName,
-        ReservationLimitExceeded,
-    }
-
-    /// Topics that are waiting to be created
-    /// This is to prevent two requests trying to reserve the same name
-    // TODO: this seems like it'd barely ever happen.
-    // Wouldn't the FS fail because the name was the same?
-    pub struct RequestedNames<Path> {
-        /// Using an array so we can give each name a small "address"
-        /// Ensure size is less than 256 bytes so we can use a u8 as the index
-        names: Box<[Path; MAX as usize]>,
-        /// Bitmask where 1 = occupied, 0 = available
-        /// Allows us to remove names from the middle of the names array w/o
-        /// re-ordering. If this array is empty, we've exceeded the capacity of
-        /// names
-        used_slots: u64,
-    }
-
-    impl<P: fs::Path> RequestedNames<P> {
-        pub fn new() -> Self {
-            Self { names: Box::new([P::default(); 64]), used_slots: 0 }
-        }
-
-        pub fn add(&mut self, name: P) -> Result<ID, CreateErr> {
-            if self.names.contains(&name) {
-                return Err(CreateErr::DuplicateName);
-            }
-
-            // Find first free slot
-            let idx = (!self.used_slots).trailing_zeros() as u8;
-            if idx >= MAX {
-                return Err(CreateErr::ReservationLimitExceeded);
-            }
-
-            // Mark slot as used
-            self.used_slots |= 1u64 << idx;
-            self.names[idx as usize] = name;
-
-            Ok(ID(idx))
-        }
-
-        pub fn remove(&mut self, topic_id: ID) -> P {
-            assert!(topic_id.0 < MAX, "Index out of bounds");
-            self.used_slots &= !(1u64 << topic_id.0);
-            let name = &mut self.names[topic_id.0 as usize];
-            mem::take(name)
-        }
-    }
-}
-=======
->>>>>>> c8816ad9
 */