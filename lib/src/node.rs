extern crate alloc;
use core::mem;

use portable_atomic::AtomicBool;

use crate::deterministic_hash_map::{Entry, Ext, HashMap};
use crate::slotmap::{self, SlotMap};

// Kqueue's udata and io_uring's user_data are a void* and _u64 respectively
const _: () = assert!(8 == mem::size_of::<*mut core::ffi::c_void>());

/* DATA **********************************************************************/

pub struct Node<AFS: fs::AsyncIO> {
    id: ID,
    afs: AFS,
    core: Core<AFS::P, AFS::FD>,
    running: AtomicBool,
}

#[derive(Clone, Copy)]
struct ID(u8);

/// This structs job is to receive "completed" async fs events, and:
/// 1 - update reflect changs to the node in memory and
/// 2 - return a meaningful response for user code
/// It's completey decoupled from any async runtime
struct Core<P: fs::Path, FD> {
    /// Used for making various hashmaps deterministic
    seed: u64,
    /// Topics that are waiting to be created
    /// This is to prevent two requests trying to reserve the same name
    // TODO: this seems like it'd barely ever happen.
    // Wouldn't the FS fail because the name was the same?
    reqd_topic_names: SlotMap<P>,
    topics: HashMap<P, Topic<FD>>,
}

struct Topic<FD> {
    local: AppendOnlyFile<FD>,
    replicas: HashMap<ID, AppendOnlyFile<FD>>,
}

pub struct TopicID(u8);

struct AppendOnlyFile<FD> {
    fd: FD,
}

/// Top Level Response, for the user of the library
pub enum UsrRes<P: fs::Path> {
    TopicCreated { name: P },
}

/* IMPL **********************************************************************/

impl<AFS: fs::AsyncIO> Node<AFS> {
    fn new(seed: u64, id: ID, root_dir: AFS::P) -> Self {
        let afs = AFS::new(root_dir);
        let core = Core::new(seed);
        let running = AtomicBool::new(true);
        Self { id, afs, core, running }
    }

    pub fn topic_create(&mut self, name: AFS::P) -> Result<(), slotmap::Err> {
        let topic_id = self.core.create_topic(name)?;
        let udata = fs::create_udata(topic_id, self.id);
        self.afs.create(name, udata);
        Ok(())
    }

    pub fn local_events_append(&mut self) {
        panic!("TODO")
    }

    pub fn start_event_loop(&mut self, handler: impl Fn(UsrRes<AFS::P>)) {
        while self.running.load(core::sync::atomic::Ordering::SeqCst) {
            let fs_res = self.afs.wait_for_res();
            let usr_res = self.core.fs_res_to_usr_res(fs_res);
            handler(usr_res)
        }
    }

    pub fn quit_event_loop(&mut self) {
        self.running.swap(false, core::sync::atomic::Ordering::SeqCst);
    }
}

impl<P: fs::Path, FD> Core<P, FD> {
    fn new(seed: u64) -> Self {
        let reqd_topic_names = SlotMap::new();
        let topic_aofs = HashMap::new(seed);
        Self { seed, reqd_topic_names, topics: topic_aofs }
    }

<<<<<<< HEAD
    fn create_topic(&mut self, name: P) -> Result<TopicID, slotmap::Err> {
        let slot = self.reqd_topic_names.add(name)?;
        Ok(TopicID(slot))
=======
    fn create_topic(&mut self, name: P) -> Result<topic::ID, topic::CreateErr> {
        if self.topics.contains_key(&name) {
            return Err(topic::CreateErr::DuplicateName);
        }

        let topic_id = self.reqd_topic_names.add(name)?;
        Ok(topic_id)
>>>>>>> 305151ee
    }

    /// This turns internal DB and async io stuff into something relevant
    /// to the end user.
    /// It is one function, rather than one for each case, because I
    /// envison the result of this having a single callback associated with
    /// it in user code.
    /// TODO: review these assumptions
    fn fs_res_to_usr_res(&mut self, fs_res: fs::Res<FD>) -> UsrRes<P> {
        match fs_res {
            fs::Res::Create { fd, udata } => {
                let name = self.reqd_topic_names.remove(udata.topic_id.0);
                match self.topics.entry(name) {
                    Entry::Vacant(entry) => {
                        let aofs = Topic::new(fd, self.seed);
                        entry.insert(aofs);
                    }
                    Entry::Occupied(_) => {
                        panic!("failed to reserve topic name")
                    }
                }
                UsrRes::TopicCreated { name }
            }
        }
    }
}

impl<FD> Topic<FD> {
    fn new(local_fd: FD, seed: u64) -> Self {
        Self {
            local: AppendOnlyFile::new(local_fd),
            replicas: HashMap::new(seed),
        }
    }
}

impl<FD> AppendOnlyFile<FD> {
    fn new(fd: FD) -> Self {
        Self { fd }
    }
}

// Messages sent to an async file system with a req/res interface
mod fs {
    use super::{mem, TopicID, ID};
    use core::hash::Hash;

    const _: () = assert!(8 == mem::size_of::<CreateCtx>());

    pub enum Res<FD> {
        Create { fd: FD, udata: CreateCtx },
        //Read,
        //Append,
        //Delete,
    }

    #[repr(C)]
    pub struct CreateCtx {
        pub topic_id: TopicID,
        node_id: ID,
        _padding: u32,
    }

    pub fn create_udata(topic_id: TopicID, node_id: ID) -> u64 {
        unsafe { mem::transmute(CreateCtx { topic_id, node_id, _padding: 0 }) }
    }

    impl CreateCtx {
        pub fn from_u64(udata: u64) -> Self {
            unsafe { mem::transmute(udata) }
        }
    }

    pub trait Path: rustix::path::Arg + Copy + Default + Eq + Hash {}

    // Non-deterministic part.
    // Wraps io_uring, kqueue, testing etc
    pub trait AsyncIO {
        type P: Path;
        type FD;

        fn new(root_dir: Self::P) -> Self;

        fn create(&mut self, path: Self::P, udata: u64);
        fn read(&mut self, fd: Self::FD, udata: u64);
        fn append(&mut self, fd: Self::FD, udata: u64);
        fn delete(&mut self, fd: Self::FD, udata: u64);

        fn wait_for_res(&self) -> Res<Self::FD>;
    }
}<|MERGE_RESOLUTION|>--- conflicted
+++ resolved
@@ -93,19 +93,9 @@
         Self { seed, reqd_topic_names, topics: topic_aofs }
     }
 
-<<<<<<< HEAD
     fn create_topic(&mut self, name: P) -> Result<TopicID, slotmap::Err> {
         let slot = self.reqd_topic_names.add(name)?;
         Ok(TopicID(slot))
-=======
-    fn create_topic(&mut self, name: P) -> Result<topic::ID, topic::CreateErr> {
-        if self.topics.contains_key(&name) {
-            return Err(topic::CreateErr::DuplicateName);
-        }
-
-        let topic_id = self.reqd_topic_names.add(name)?;
-        Ok(topic_id)
->>>>>>> 305151ee
     }
 
     /// This turns internal DB and async io stuff into something relevant
