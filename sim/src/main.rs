--- conflicted
+++ resolved
@@ -208,13 +208,7 @@
 	let mut ctx = Context {
 		stats: Stats { total_events_committed: 0, total_commits: 0 },
 		payload_buf: [0u8; config::PAYLOAD_SIZE.max()],
-<<<<<<< HEAD
-		payload_lens: fixcap::Vec::new(Box::leak(Box::new(
-			[0usize; config::MSG_LEN.max()],
-		))),
-=======
 		payload_lens: fixcap::Vec::new(leaked_buf!(config::MSG_LEN.max())),
->>>>>>> ac1c0f2b
 	};
 
 	let mut dead_addrs: Vec<Address> = vec![];
